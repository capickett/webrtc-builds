# Detect the host platform.
# Set PLATFORM environment variable to override default behavior.
# Supported platform types - 'linux', 'win', 'mac'
# 'msys' is the git bash shell, built using mingw-w64, running under Microsoft
# Windows.
function detect-platform() {
  # set PLATFORM to android on linux host to build android
  case "$OSTYPE" in
  darwin*)      PLATFORM=${PLATFORM:-mac} ;;
  linux*)       PLATFORM=${PLATFORM:-linux} ;;
  win32*|msys*) PLATFORM=${PLATFORM:-win} ;;
  *)            echo "Building on unsupported OS: $OSTYPE"; exit 1; ;;
  esac
}

# Cleanup the output directory.
#
# $1: The output directory.
function clean() {
  local outdir="$1"
  rm -rf $outdir/* $outdir/.gclient*
}

# Make sure depot tools are present.
#
# $1: The platform type.
# $2: The depot tools url.
# $3: The depot tools directory.
function check::depot-tools() {
  local platform="$1"
  local depot_tools_url="$2"
  local depot_tools_dir="$3"

  if [ ! -d $depot_tools_dir ]; then
    git clone -q $depot_tools_url $depot_tools_dir
    if [ $platform = 'win' ]; then
      # run gclient.bat to get python
      pushd $depot_tools_dir >/dev/null
      ./gclient.bat
      popd >/dev/null
    fi
  else
    pushd $depot_tools_dir >/dev/null
      git reset --hard -q
    popd >/dev/null
  fi
}

# Make sure a package is installed. Depends on sudo to be installed first.
#
# $1: The name of the package
# $2: Existence check binary. Defaults to name of the package.
function ensure-package() {
  local name="$1"
  local binary="${2:-$1}"
  if ! which $binary > /dev/null ; then
    sudo apt-get update -qq
    sudo apt-get install -y $name
  fi
}

# Check if any of the arguments is executable (logical OR condition).
# Using plain "type" without any option because has-binary is intended
# to know if there is a program that one can call regardless if it is
# an alias, builtin, function, or a disk file that would be executed.
function has-binary () {
  type "$1" &> /dev/null ;
}

# Setup Visual Studio build environment variables.
function init-msenv() {

  # Rudimentary support for VS2017 in default install location due to
  # lack of VS1S0COMNTOOLS environment variable.
  if [ -d "C:/Program Files (x86)/Microsoft Visual Studio/2017/Community/VC/Auxiliary/Build" ]; then
    vcvars_path="C:/Program Files (x86)/Microsoft Visual Studio/2017/Community/VC/Auxiliary/Build"
  elif [ ! -z "$VS140COMNTOOLS" ]; then
    vcvars_path="${VS140COMNTOOLS}../../VC"
  else
    echo "Building under Microsoft Windows requires Microsoft Visual Studio 2015 Update 3"
    exit 1
  fi

  export DEPOT_TOOLS_WIN_TOOLCHAIN=0
  pushd "$vcvars_path" >/dev/null
    OLDIFS=$IFS
    IFS=$'\n'
    msvars=$(cmd //c "vcvarsall.bat $TARGET_CPU && set")

    for line in $msvars; do
      case $line in
      INCLUDE=*|LIB=*|LIBPATH=*)
        export $line ;;
      PATH=*)
        PATH=$(echo $line | sed \
          -e 's/PATH=//' \
          -e 's/\([a-zA-Z]\):[\\\/]/\/\1\//g' \
          -e 's/\\/\//g' \
          -e 's/;\//:\//g'):$PATH
        export PATH
        ;;
      esac
    done
    IFS=$OLDIFS
  popd >/dev/null
}

# Make sure all build dependencies are present and platform specific
# environment variables are set.
#
# $1: The platform type.
function check::build::env() {
  local platform="$1"
  local target_cpu="$2"

  case $platform in
  mac)
    # for GNU version of cp: gcp
    which gcp || brew install coreutils
    ;;
  linux)
    if ! grep -v \# /etc/apt/sources.list | grep -q multiverse ; then
      echo "*** Warning: The Multiverse repository is probably not enabled ***"
      echo "*** which is required for things like msttcorefonts.           ***"
    fi
    if ! which sudo > /dev/null ; then
      apt-get update -qq
      apt-get install -y sudo
    fi
    ensure-package curl
    ensure-package git
    ensure-package python
    ensure-package lbzip2
    ensure-package lsb-release lsb_release
    ;;
  win)
    init-msenv

    # Required programs that may be missing on Windows
    # TODO: check before running platform specific commands
    REQUIRED_PROGS=(
      bash
      sed
      git
      openssl
      find
      grep
      xargs
      pwd
      curl
      rm
      cat
      # strings
    )

    # Check that required programs exist on the system.
    # If they are missing, we abort.
    for f in "${REQUIRED_PROGS[@]}" ; do
      if ! has-binary "$f" ; then
        echo "Error: '$f' is not installed." >&2
        exit 1
      fi
    done
    ;;
  esac
}

# Make sure all WebRTC build dependencies are present.
# $1: The platform type.
function check::webrtc::deps() {
  local platform="$1"
  local outdir="$2"
  local target_os="$3"

  case $platform in
  linux)
    # Automatically accepts ttf-mscorefonts EULA
    echo ttf-mscorefonts-installer msttcorefonts/accepted-mscorefonts-eula select true | sudo debconf-set-selections
    sudo $outdir/src/build/install-build-deps.sh --no-syms --no-arm --no-chromeos-fonts --no-nacl --no-prompt
    ;;
  esac

  if [ $target_os = 'android' ]; then
    sudo $outdir/src/build/install-build-deps-android.sh
  fi
}

# Check out a specific revision.
#
# $1: The target OS type.
# $2: The output directory.
# $3: Revision represented as a git SHA.
function checkout() {
  local target_os="$1"
  local outdir="$2"
  local revision="$3"

  pushd $outdir >/dev/null
  local prev_target_os=$(cat $outdir/.webrtcbuilds_target_os 2>/dev/null)
  if [[ -n "$prev_target_os" && "$target_os" != "$prev_target_os" ]]; then
    echo The target OS has changed. Refetching sources for the new target OS
    rm -rf src .gclient*
  fi

  # Fetch only the first-time, otherwise sync.
  if [ ! -d src ]; then
    case $target_os in
    android)
      yes | fetch --nohooks webrtc_android
      ;;
    ios)
      fetch --nohooks webrtc_ios
      ;;
    *)
      fetch --nohooks webrtc
      ;;
    esac
  fi

  # Remove all unstaged files that can break gclient sync
  # NOTE: need to redownload resources
  pushd src >/dev/null
  # git reset --hard &&
  git clean -f
  popd >/dev/null

  # Checkout the specific revision after fetch
  gclient sync --force --revision $revision

  # Cache the target OS
  echo $target_os > $outdir/.webrtcbuilds_target_os
  popd >/dev/null
}

# Patch a checkout for before building libraries.
#
# $1: The platform type.
# $2: The output directory.
function patch() {
  local platform="$1"
  local outdir="$2"

  pushd $outdir/src >/dev/null
    # This removes the examples from being built.
    sed -i.bak 's|"//webrtc/examples",|#"//webrtc/examples",|' BUILD.gn

    # This patches a GN error with the video_loopback executable depending on a
    # test but since we disable building tests GN detects a dependency error.
    # Replacing the outer conditional with 'rtc_include_tests' works around this.
    # sed -i.bak 's|if (!build_with_chromium)|if (rtc_include_tests)|' webrtc/BUILD.gn

    # Enable RTTI if required by removing the 'no_rtti' compiler flag.
    # This fixes issues when compiling WebRTC with other libraries that have RTTI enabled.
    # if [ $ENABLE_RTTI = 1 ]; then
    #   echo "Enabling RTTI"
    #   sed -i.bak 's|"//build/config/compiler:no_rtti",|#"//build/config/compiler:no_rtti",|' \
    #     build/config/BUILDCONFIG.gn
    # fi
  popd >/dev/null
}

# Compile using ninja.
#
# $1 The output directory, 'out/$TARGET_CPU/Debug', or 'out/$TARGET_CPU/Release'
# $2 Additional gn arguments
function compile::ninja() {
  local outputdir="$1"
  local gn_args="$2"

  echo "Generating project files with: $gn_args"
  gn gen $outputdir --args="$gn_args"
  pushd $outputdir >/dev/null
    ninja -C .
  popd >/dev/null
}

# Combine build artifact objects into one library.
#
# The Microsoft Windows tools use different file extensions than the other tools:
# '.obj' as the object file extension, instead of '.o'
# '.lib' as the static library file extension, instead of '.a'
# '.dll' as the shared library file extension, instead of '.so'
#
# The Microsoft Windows tools have different names than the other tools:
# 'lib' as the librarian, instead of 'ar'. 'lib' must be found through the path
# variable $VS140COMNTOOLS.
#
# $1: The platform
# $2: The list of object file paths to be combined
# $3: The output library name
function combine::objects() {
  local platform="$1"
  local outputdir="$2"
  local libname="libwebrtc_full"

  # if [ $platform = 'win' ]; then
  #   local extname='obj'
  # else
  #   local extname='o'
  # fi

  pushd $outputdir >/dev/null
    rm -f $libname.*

    # Prevent blacklisted objects such as ones containing a main function from
    # being combined.
    # Blacklist objects from video_capture_external and device_info_external so
    # that the internal video capture module implementations get linked.
    # unittest_main because it has a main function defined.
    local blacklist="unittest|examples|tools|yasm/|protobuf_lite|main.o|video_capture_external.o|device_info_external.o"

    # Method 1: Collect all .o files from .ninja_deps and some missing intrinsics
    local objlist=$(strings .ninja_deps | grep -o ".*\.o")
    local extras=$(find \
      obj/third_party/libvpx/libvpx_* \
      obj/third_party/libjpeg_turbo/simd_asm \
      obj/third_party/boringssl/boringssl_asm -name "*\.o")
    echo "$objlist" | tr ' ' '\n' | grep -v -E $blacklist >$libname.list
    echo "$extras" | tr ' ' '\n' | grep -v -E $blacklist >>$libname.list

    # Method 2: Collect all .o files from output directory
    # local objlist=$(find . -name '*.o' | grep -v -E $blacklist)
    # echo "$objlist" >$libname.list

    # Combine all objects into one static library
    case $platform in
    win)
      # TODO: Support VS 2017
      "$VS140COMNTOOLS../../VC/bin/lib" /OUT:$libname.lib @$libname.list
      ;;
    *)
      # Combine *.o objects using ar
      cat $libname.list | xargs ar -crs $libname.a

      # Combine *.o objects into a thin library using ar
      # cat $libname.list | xargs ar -ccT $libname.a

      ranlib $libname.a
      ;;
    esac
  popd >/dev/null
}

# Combine built static libraries into one library.
#
# NOTE: This method is currently preferred since combining .o objects is
# causing undefined references to libvpx intrinsics on both Linux and Windows.
#
# The Microsoft Windows tools use different file extensions than the other tools:
# '.obj' as the object file extension, instead of '.o'
# '.lib' as the static library file extension, instead of '.a'
# '.dll' as the shared library file extension, instead of '.so'
#
# The Microsoft Windows tools have different names than the other tools:
# 'lib' as the librarian, instead of 'ar'. 'lib' must be found through the path
# variable $VS140COMNTOOLS.
#
# $1: The platform
# $2: The list of object file paths to be combined
# $3: The output library name
function combine::static() {
  local platform="$1"
  local outputdir="$2"
  local libname="$3"

  echo $libname
  pushd $outputdir >/dev/null
    rm -f $libname.*

    # Find only the libraries we need
    if [ $platform = 'win' ]; then
      local whitelist="boringssl.dll.lib|protobuf_lite.dll.lib|webrtc\.lib|field_trial_default.lib|metrics_default.lib"
    else
      local whitelist="boringssl\.a|protobuf_full\.a|webrtc\.a|field_trial_default\.a|metrics_default\.a"
    fi
    cat .ninja_log | tr '\t' '\n' | grep -E $whitelist | sort -u >$libname.list

    # Combine all objects into one static library
    case $platform in
    win)
      # TODO: Support VS 2017
      "$VS140COMNTOOLS../../VC/bin/lib" /OUT:$libname.lib @$libname.list
      ;;
    *)
      # Combine *.a static libraries
      echo "CREATE $libname.a" >$libname.ar
      while read a; do
        echo "ADDLIB $a" >>$libname.ar
      done <$libname.list
      echo "SAVE" >>$libname.ar
      echo "END" >>$libname.ar
      ar -M < $libname.ar
      ranlib $libname.a
      ;;
    esac
  popd >/dev/null
}

# Compile the libraries.
#
# $1: The platform type.
# $2: The output directory.
function compile() {
  local platform="$1"
  local outdir="$2"
  local target_os="$3"
  local target_cpu="$4"
  local blacklist="$5"

  # Set default default common  and target args.
  # `rtc_include_tests=false`: Disable all unit tests
  local common_args="rtc_include_tests=false"
  local target_args="target_os=\"$target_os\" target_cpu=\"$target_cpu\""

  # Build WebRTC with RTII enbled.
  [ $ENABLE_RTTI = 1 ] && common_args+=" use_rtti=true"

  # Static vs Dynamic CRT: When `is_component_build` is false static CTR will be
  # enforced.By default Debug builds are dynamic and Release builds are static.
  [ $ENABLE_STATIC_LIBS = 1 ] && common_args+=" is_component_build=false"

  # `enable_iterator_debugging=false`: Disable libstdc++ debugging facilities
  # unless all your compiled applications and dependencies define _GLIBCXX_DEBUG=1.
  # This will cause errors like: undefined reference to `non-virtual thunk to
  # cricket::VideoCapturer::AddOrUpdateSink(rtc::VideoSinkInterface<webrtc::VideoFrame>*,
  # rtc::VideoSinkWants const&)'
  [ $ENABLE_ITERATOR_DEBUGGING = 0 ] && common_args+=" enable_iterator_debugging=false"

  # Use clang or gcc to compile WebRTC.
  # The default compiler used by Chromium/WebRTC is clang, so there are frequent
  # bugs and incompatabilities with gcc, especially with newer versions >= 4.8.
  # Use gcc at your own risk, but it may be necessary if your compiler doesn't
  # like the clang compiled libraries, so the option is there.
  # Set `is_clang=false` and `use_sysroot=false` to build using gcc.
  if [ $ENABLE_CLANG = 0 ]; then
    target_args+=" is_clang=false"
    [ $platform = 'linux' ] && target_args+=" use_sysroot=false"
  fi

  pushd $outdir/src >/dev/null
    compile::ninja "out/$TARGET_CPU/Debug" "$common_args $target_args is_debug=true"
    compile::ninja "out/$TARGET_CPU/Release" "$common_args $target_args is_debug=false symbol_level=0 enable_nacl=false"

    if [ $COMBINE_LIBRARIES = 1 ]; then
      combine::static $platform "out/$TARGET_CPU/Debug" libwebrtc_full
      combine::static $platform "out/$TARGET_CPU/Release" libwebrtc_full
    fi
  popd >/dev/null
}

# Package a compiled build into an archive file in the output directory.
#
# $1: The platform type.
# $2: The output directory.
# $3: Label of the package.
# $4: The project's resource dirctory.
function package() {
  local platform="$1"
  local outdir="$2"
  local label="$3"
  local resourcedir="$4"

  CONFIGS="Debug Release"

  if [ $platform = 'mac' ]; then
    CP='gcp'
  else
    CP='cp'
  fi

  if [ $platform = 'win' ]; then
    OUTFILE=$label.7z
  else
    OUTFILE=$label.tar.gz
    # OUTFILE=$label.tar.bz2
  fi

  pushd $outdir >/dev/null

    # Create directory structure
    mkdir -p $label/include packages
    pushd src >/dev/null

      # Find and copy header files
      find webrtc -name *.h -exec $CP --parents '{}' $outdir/$label/include ';'

      # Find and copy dependencies
      # The following build dependencies were excluded: gflags, ffmpeg, openh264, openmax_dl, winsdk_samples, yasm
      find third_party -name *.h -o -name README -o -name LICENSE -o -name COPYING | \
        grep -E 'boringssl|expat/files|jsoncpp/source/json|libjpeg|libjpeg_turbo|libsrtp|libyuv|libvpx|opus|protobuf|usrsctp/usrsctpout/usrsctpout' | \
        grep -v /third_party | \
        xargs -I '{}' $CP --parents '{}' $outdir/$label/include
    popd >/dev/null

    # Find and copy libraries
<<<<<<< HEAD
    for cfg in $CONFIGS; do
=======
    configs="Debug Release"
    for cfg in $configs; do
      mkdir -p $label/lib/$TARGET_CPU/$cfg
>>>>>>> 40a2a7ed
      pushd src/out/$TARGET_CPU/$cfg >/dev/null
        mkdir -p $outdir/$label/lib/$TARGET_CPU/$cfg
        if [ $COMBINE_LIBRARIES = 1 ]; then
          find . -name '*.so' -o -name '*.dll' -o -name '*.lib' -o -name '*.a' -o -name '*.jar' | \
            grep -E 'webrtc_full' | \
            xargs -I '{}' $CP '{}' $outdir/$label/lib/$TARGET_CPU/$cfg
        else
          find . -name '*.so' -o -name '*.dll' -o -name '*.lib' -o -name '*.a' -o -name '*.jar' | \
            grep -E 'webrtc\.|boringssl|protobuf|system_wrappers' | \
            xargs -I '{}' $CP '{}' $outdir/$label/lib/$TARGET_CPU/$cfg
        fi
      popd >/dev/null
    done

    # For linux, add pkgconfig files
    if [ $platform = 'linux' ]; then
<<<<<<< HEAD
      for cfg in $CONFIGS; do
=======
      for cfg in $configs; do
>>>>>>> 40a2a7ed
        mkdir -p $label/lib/$TARGET_CPU/$cfg/pkgconfig
        CONFIG=$cfg envsubst '$CONFIG' < $resourcedir/pkgconfig/libwebrtc_full.pc.in > \
          $label/lib/$TARGET_CPU/$cfg/pkgconfig/libwebrtc_full.pc
      done
    fi

    # Archive up the package
    rm -f $OUTFILE
    pushd $label >/dev/null
      if [ $platform = 'win' ]; then
        $TOOLS_DIR/win/7z/7z.exe a -t7z -m0=lzma2 -mx=9 -mfb=64 -md=32m -ms=on -ir!lib/$TARGET_CPU -ir!include -r ../packages/$OUTFILE
        #
      else
        tar -czvf ../packages/$OUTFILE lib/$TARGET_CPU include
        # tar cvf - lib/$TARGET_CPU include | gzip --best > ../packages/$OUTFILE
      fi
    popd >/dev/null

  popd >/dev/null
}

# Build and merge the output manifest.
#
# $1: The platform type.
# $2: The output directory.
# $3: Label of the package.
function manifest() {
  local platform="$1"
  local outdir="$2"
  local label="$3"

  if [ $platform = 'win' ]; then
    OUTFILE=$label.7z
  else
    OUTFILE=$label.tar.gz
  fi

  mkdir -p $outdir/packages
  pushd $outdir/packages >/dev/null
    # Create a JSON manifest
    rm -f $label.json
    cat << EOF > $label.json
{
  "file": "$OUTFILE",
  "date": "$(current-rev-date)",
  "branch": "${BRANCH}",
  "revision": "${REVISION_NUMBER}",
  "sha": "${REVISION}",
  "crc": "$(file-crc $OUTFILE)",
  "target_os": "${TARGET_OS}",
  "target_cpu": "${TARGET_CPU}"
}
EOF

    # # Merge JSON manifests
    # # node manifest.js
    # rm -f manifest.json
    # echo '[' > manifest.json
    # files=(*.json)
    # (
    #   set -- "${files[@]}"
    #   until (( $# == 1 )); do
    #     if [ ! $1 = 'manifest.json' ]; then
    #       cat $1 >> manifest.json
    #       echo ',' >> manifest.json
    #     fi
    #     shift
    #   done
    #   cat $1 >> manifest.json
    # )
    # sed -i ':a;N;$!ba;s/\n//g' manifest.json
    # sed -i 's/{/\n  {/g' manifest.json
    # echo ']' >> manifest.json

  popd >/dev/null
}

# Return the latest revision date from the current git repo.
function current-rev-date() {
  git log -1 --format=%cd
}

# Return the latest revision from the git repo.
#
# $1: The git repo URL
function file-crc() {
  local file_path="$1"
   md5sum $file_path | grep -o '^\S*'
}

# Return the latest revision from the git repo.
#
# $1: The git repo URL
function latest-rev() {
  local repo_url="$1"
  git ls-remote $repo_url HEAD | cut -f1
}

# Return the associated revision number for a given git sha revision.
#
# $1: The git repo URL
# $2: The revision git sha string
function revision-number() {
  local repo_url="$1"
  local revision="$2"
  # This says curl the revision log with text format, base64 decode it using
  # openssl since its more portable than just 'base64', take the last line which
  # contains the commit revision number and output only the matching {#nnn} part
  openssl base64 -d -A <<< $(curl --silent $repo_url/+/$revision?format=TEXT) \
    | tail -1 | egrep -o '{#([0-9]+)}' | tr -d '{}#'
}

# Return a short revision sha.
#
# $1: The revision string
function short-rev() {
  local revision="$1"
  echo $revision | cut -c -7
}<|MERGE_RESOLUTION|>--- conflicted
+++ resolved
@@ -220,7 +220,7 @@
   # Remove all unstaged files that can break gclient sync
   # NOTE: need to redownload resources
   pushd src >/dev/null
-  # git reset --hard &&
+  # git reset --hard
   git clean -f
   popd >/dev/null
 
@@ -460,8 +460,6 @@
   local label="$3"
   local resourcedir="$4"
 
-  CONFIGS="Debug Release"
-
   if [ $platform = 'mac' ]; then
     CP='gcp'
   else
@@ -482,7 +480,7 @@
     pushd src >/dev/null
 
       # Find and copy header files
-      find webrtc -name *.h -exec $CP --parents '{}' $outdir/$label/include ';'
+      find webrtc -name '*.h' -exec $CP --parents '{}' $outdir/$label/include ';'
 
       # Find and copy dependencies
       # The following build dependencies were excluded: gflags, ffmpeg, openh264, openmax_dl, winsdk_samples, yasm
@@ -493,13 +491,9 @@
     popd >/dev/null
 
     # Find and copy libraries
-<<<<<<< HEAD
-    for cfg in $CONFIGS; do
-=======
     configs="Debug Release"
     for cfg in $configs; do
       mkdir -p $label/lib/$TARGET_CPU/$cfg
->>>>>>> 40a2a7ed
       pushd src/out/$TARGET_CPU/$cfg >/dev/null
         mkdir -p $outdir/$label/lib/$TARGET_CPU/$cfg
         if [ $COMBINE_LIBRARIES = 1 ]; then
@@ -516,11 +510,7 @@
 
     # For linux, add pkgconfig files
     if [ $platform = 'linux' ]; then
-<<<<<<< HEAD
-      for cfg in $CONFIGS; do
-=======
       for cfg in $configs; do
->>>>>>> 40a2a7ed
         mkdir -p $label/lib/$TARGET_CPU/$cfg/pkgconfig
         CONFIG=$cfg envsubst '$CONFIG' < $resourcedir/pkgconfig/libwebrtc_full.pc.in > \
           $label/lib/$TARGET_CPU/$cfg/pkgconfig/libwebrtc_full.pc
@@ -532,7 +522,6 @@
     pushd $label >/dev/null
       if [ $platform = 'win' ]; then
         $TOOLS_DIR/win/7z/7z.exe a -t7z -m0=lzma2 -mx=9 -mfb=64 -md=32m -ms=on -ir!lib/$TARGET_CPU -ir!include -r ../packages/$OUTFILE
-        #
       else
         tar -czvf ../packages/$OUTFILE lib/$TARGET_CPU include
         # tar cvf - lib/$TARGET_CPU include | gzip --best > ../packages/$OUTFILE
@@ -575,25 +564,25 @@
 }
 EOF
 
-    # # Merge JSON manifests
-    # # node manifest.js
-    # rm -f manifest.json
-    # echo '[' > manifest.json
-    # files=(*.json)
-    # (
-    #   set -- "${files[@]}"
-    #   until (( $# == 1 )); do
-    #     if [ ! $1 = 'manifest.json' ]; then
-    #       cat $1 >> manifest.json
-    #       echo ',' >> manifest.json
-    #     fi
-    #     shift
-    #   done
-    #   cat $1 >> manifest.json
-    # )
-    # sed -i ':a;N;$!ba;s/\n//g' manifest.json
-    # sed -i 's/{/\n  {/g' manifest.json
-    # echo ']' >> manifest.json
+  # # Merge JSON manifests
+  # # node manifest.js
+  # rm -f manifest.json
+  # echo '[' > manifest.json
+  # files=(*.json)
+  # (
+  #   set -- "${files[@]}"
+  #   until (( $# == 1 )); do
+  #     if [ ! $1 = 'manifest.json' ]; then
+  #       cat $1 >> manifest.json
+  #       echo ',' >> manifest.json
+  #     fi
+  #     shift
+  #   done
+  #   cat $1 >> manifest.json
+  # )
+  # sed -i ':a;N;$!ba;s/\n//g' manifest.json
+  # sed -i 's/{/\n  {/g' manifest.json
+  # echo ']' >> manifest.json
 
   popd >/dev/null
 }
